#  Copyright (c) 2014-present, Facebook, Inc.
#  All rights reserved.
#
#  This source code is licensed under both the Apache 2.0 license (found in the
#  LICENSE file in the root directory of this source tree) and the GPLv2 (found
#  in the COPYING file in the root directory of this source tree).
#  You may select, at your option, one of the above-listed licenses.

# Turn on support for Powershell Cmdlet Bindings
[CmdletBinding(SupportsShouldProcess = $true)]

# We make heavy use of Write-Host, because colors are awesome. #dealwithit.
[Diagnostics.CodeAnalysis.SuppressMessageAttribute("PSAvoidUsingWriteHost", `
    '', `
    Scope = "Function", `
    Target = "*")]
param(
    [Switch]$SkipVSInstall = $false
)

# URL of where our pre-compiled third-party dependenices are archived
$THIRD_PARTY_ARCHIVE_URL = 'https://osquery-packages.s3.amazonaws.com/choco'

# Make a best effort to dot-source our utils script
$utils = Join-Path $(Get-Location) '.\tools\provision\chocolatey\osquery_utils.ps1'
if (-not (Test-Path $utils)) {
  $msg = '[-] Did not find osquery utils. This script should be run from source root.'
  Write-Host $msg -ForegroundColor Red
  exit
}
. $utils


# Adapted from http://www.jonathanmedd.net/2014/01/testing-for-admin-privileges-in-powershell.html
function Test-IsAdmin {
  return ([Security.Principal.WindowsPrincipal][Security.Principal.WindowsIdentity]::GetCurrent()).IsInRole(
    [Security.Principal.WindowsBuiltInRole] "Administrator"
  )
}

function Test-RebootPending {

  $rebootPendingKey = 'HKLM:\Software\Microsoft\Windows\CurrentVersion' +
                      '\Component Based Servicing\RebootPending'
  $compBasedServ = Get-ChildItem $rebootPendingKey -ErrorAction Ignore

  $winUpdateRebootKey = 'HKLM:\SOFTWARE\Microsoft\Windows\CurrentVersion' +
                        '\WindowsUpdate\Auto Update\RebootRequired'
  $winUpdate = Get-Item $winUpdateRebootKey -ErrorAction Ignore

  $ccm = $false
  try {
    $util = [wmiclass]"\\.\root\ccm\clientsdk:CCM_ClientUtilities"
    $status = $util.DetermineIfRebootPending()
    if (($null -ne $status) -and $status.RebootPending) {
      $ccm = $true
    }
  } catch {
    $ccm = $false
  }
  return $compBasedServ -or $winUpdate -or $ccm
}

# Checks for the existence of a supplied string in the System path. If the
# string does not exist, this function adds it. If it does exist this function
# does nothing.
function Add-ToPath {
  [CmdletBinding(SupportsShouldProcess = $true, ConfirmImpact = "Medium")]
  param(
    [string] $appendPath = ''
  )
  if (-not $PSCmdlet.ShouldProcess('Add-ToPath')) {
    Exit -1
  }
  if ($appendPath[-1] -ne ';') {
    $appendPath += ';'
  }
  $oldPath = [System.Environment]::GetEnvironmentVariable('Path', 'Machine')
  if (($appendPath[0] -ne ';') -and ($oldPath[-1] -ne ';')) {
    $appendPath = ';' + $appendPath
  }
  if (-not ($oldPath -imatch [regex]::escape($appendPath))) {
    $newPath = $oldPath + ';' + $appendPath
    [System.Environment]::SetEnvironmentVariable('Path', $newPath, 'Machine')
  }
  # Append the newly added path to the sessions Path variable,
  # for immediate use.
  $env:Path += $appendPath
}

# Searchs the system path for a specified directory, and if exists, deletes
# the value from the system path.
function Remove-FromPath {
  [CmdletBinding(SupportsShouldProcess = $true, ConfirmImpact = "Medium")]
  param(
    [string] $removePath = ''
  )
  if (-not $PSCmdlet.ShouldProcess('Remove-FromPath')) {
    Exit -1
  }
  if ($removePath[-1] -ne ';') {
    $removePath += ';'
  }
  if ($removePath[0] -ne ';') {
    $removePath = ';' + $removePath
  }
  $oldPath = [System.Environment]::GetEnvironmentVariable('Path', 'Machine')
  if ($oldPath -imatch [regex]::escape($removePath)) {
    $newPath = $oldPath -Replace [regex]::escape($removePath), $NULL
    [System.Environment]::SetEnvironmentVariable('Path', $newPath, 'Machine')
  }
}

# Checks if a package is already installed through chocolatey
# Returns true if:
#  * The package is installed and the user supplies no version
#  * The package is installed and the version matches the user supplied version
function Test-ChocoPackageInstalled {
  param(
    [string] $packageName = '',
    [string] $packageVersion = ''
  )
  $out = choco list -lr

  # Parse through the locally installed chocolatey packages and look
  # to see if the supplied package already exists
  ForEach ($pkg in $out) {
    $name, $version = $pkg -split '\|'
    if ($name -eq $packageName) {
      if ($packageVersion -ne "" -and $packageVersion -ne $version) {
        return $false;
      }
      return $true;
    }
  }
  return $false
}

# Helper function to check the version of python installed, as well as
# return the parent path where Python is installed.
function Test-PythonInstalled {
  $major = '*2.7*'
  $pythonInstall = (Get-Command 'python' -ErrorAction SilentlyContinue).Source
  if ($pythonInstall -eq $null) {
    $msg = '[-] Python binary not found in system path'
    Write-Host $msg -ForegroundColor Yellow
    return $false
  }
  $out = Start-OsqueryProcess $pythonInstall @('--version')
  if (($out.exitcode -ne 0) -or (-not ($out.stderr -like $major))) {
    $msg = '[-] Python major version != 2.7'
    Write-Host $msg -ForegroundColor Yellow
    return $false
  }
  # Get the specific version returned
  $version = $out.stderr.Split(" ")
  if ($version.Length -lt 2) {
    $msg = '[-] Encountered unknown version of python'
    Write-Host $msg -ForegroundColor Yellow
    return $false
  }
  $minor = $version[1].Trim().Split(".")
  if ($minor.Length -le 2) {
    $msg = '[-] Encountered unknown version of python'
    Write-Host $msg -ForegroundColor Yellow
    return $false
  }
  # The oldest Python variant we support is 2.7.12
  if ([int]$minor[2] -lt 12) {
    $msg = '[-] Python minor version < 12'
    Write-Host $msg -ForegroundColor Yellow
    return $false
  }
  # Lastly derive the parent path of the binary, as we use this to
  # get the pip path also.
  return (Get-Item $pythonInstall).Directory.Fullname
}

# Installs the Powershell Analzyer: https://github.com/PowerShell/PSScriptAnalyzer
function Install-PowershellLinter {
  [CmdletBinding(SupportsShouldProcess = $true, ConfirmImpact = "Medium")]
  param()
  if (-not $PSCmdlet.ShouldProcess('PSScriptAnalyzer')) {
    Exit -1
  }

  $nugetProviderInstalled = $false
  Write-Host " => Determining whether NuGet package provider is already installed." -foregroundcolor DarkYellow
  foreach ($provider in Get-PackageProvider) {
    if ($provider.Name -eq "NuGet" -and $provider.Version -ge 2.8.5.206) {
      $nugetProviderInstalled = $true
      break
    }
  }
  if (-not $nugetProviderInstalled) {
    Write-Host " => NuGet provider either not installed or out of date. Installing..." -foregroundcolor Cyan
    Install-PackageProvider -Name NuGet -Force
    Write-Host "[+] NuGet package provider installed!" -foregroundcolor Green
  } else {
    Write-Host "[*] NuGet provider already installed." -foregroundcolor Green
  }

  $psScriptAnalyzerInstalled = $false
  Write-Host " => Determining whether PSScriptAnalyzer is already installed." -foregroundcolor DarkYellow
  foreach ($module in Get-Module -ListAvailable) {
    if ($module.Name -eq "PSScriptAnalyzer" -and $module.Version -ge 1.7.0) {
      $psScriptAnalyzerInstalled = $true
      break
    }
  }

  if (-not $psScriptAnalyzerInstalled) {
    if((Get-Command Install-Module).Source -eq 'PsGet') {
      $msg = '[-] Conflicting package manager PsGet found, skipping ' +
             'Powershell modules.'
      Write-Host $msg -ForegroundColor Yellow
    } else {
      $msg = ' => PSScriptAnalyzer either not installed or ' +
      'out of date. Installing...'
      Write-Host $msg -foregroundcolor Cyan
      Install-Module -Name PSScriptAnalyzer -Force
      Write-Host "[+] PSScriptAnalyzer installed!" -foregroundcolor Green
    }
  } else {
    Write-Host "[*] PSScriptAnalyzer already installed." -foregroundcolor Green
  }
}

# Attempts to install chocolatey if not already
function Install-Chocolatey {
  [CmdletBinding(SupportsShouldProcess = $true, ConfirmImpact = "Medium")]
  [Diagnostics.CodeAnalysis.SuppressMessageAttribute("PSAvoidUsingInvokeExpression", "")]
  param()
  if (-not $PSCmdlet.ShouldProcess('Chocolatey')) {
    Exit -1
  }
  Write-Host " => Attemping to detect presence of chocolatey..." -foregroundcolor DarkYellow
  if ($null -eq (Get-Command 'choco.exe' -ErrorAction SilentlyContinue)) {
    if (Test-Path "$env:ALLUSERSPROFILE\chocolatey\bin") {
      Write-Host "[-] WARN: Chocolatey appears to be installed, but cannot be found in the system path!" -foregroundcolor Yellow
    } else {
      Write-Host " => Did not find. Installing chocolatey..." -foregroundcolor Cyan
      Invoke-Expression ((new-object net.webclient).DownloadString('https://chocolatey.org/install.ps1'))
    }
    Write-Host " => Adding chocolatey to path."
    $chocoPath = $env:ALLUSERSPROFILE + '\chocolatey\bin'
    Add-ToPath $chocoPath
  } else {
    Write-Host "[*] Chocolatey is already installed." -foregroundcolor Green
  }
}

# Attempts to install a chocolatey package of a specific version if
# not already there.
function Install-ChocoPackage {
  [CmdletBinding(SupportsShouldProcess = $true, ConfirmImpact = "Medium")]
  param(
    [string] $packageName = '',
    [string] $packageVersion = '',
    [array] $packageOptions = @()
  )
  if (-not $PSCmdlet.ShouldProcess($packageName)) {
    Exit -1
  }
  Write-Host " => Determining whether $packageName is already installed..." -foregroundcolor DarkYellow
  $isInstalled = Test-ChocoPackageInstalled $packageName $packageVersion
  if (-not $isInstalled) {
    Write-Host " => Did not find. Installing $packageName $packageVersion" -foregroundcolor Cyan
    $args = @("install", "-s", "https://chocolatey.org/api/v2/", "-y", "-r", "${packageName}")
    if ($packageVersion -ne '') {
      $args += @("--version", "${packageVersion}")
    }
    if ($packageOptions.count -gt 0) {
      Write-Host "Options: $packageOptions" -foregroundcolor Cyan
      $args += ${packageOptions}
    }
    choco ${args}
    # Visual studio will occasionally exit with one of the following codes,
    # indicating a system reboot is needed before continuing.
    $rebootErrorCodes = @(
      3010,
      2147781575,
      -2147185721,
      -2147205120,
      -2147023436
    )
    if ($rebootErrorCodes -Contains $LastExitCode) {
      $LastExitCode = 0
    }
    if (1638 -eq $LastExitCode) {
      $LastExitCode = 0
      Write-Host "[*] WARN: A version of $packageName already exists, skipping" -foregroundcolor Yellow
    }
    if ($LastExitCode -ne 0) {
      Write-Host "[-] ERROR: $packageName $packageVersion failed to install!" -foregroundcolor Red
      Exit -1
    }
    Write-Host "[+] Done." -foregroundcolor Green
  } else {
    Write-Host "[*] $packageName $packageVersion already installed." -foregroundcolor Green
  }
}

function Install-PipPackage {
  [CmdletBinding(SupportsShouldProcess = $true, ConfirmImpact = "Medium")]
  param()
  if (-not $PSCmdlet.ShouldProcess('Pip required modules')) {
    Exit -1
  }
  Write-Host " => Attempting to install Python packages" -foregroundcolor DarkYellow
  $pythonPath = [Environment]::GetEnvironmentVariable("OSQUERY_PYTHON_PATH", "Machine")
  Add-ToPath $pythonPath
  $pipPath = "$pythonPath\Scripts"
  Add-ToPath $pipPath
  if (-not (Test-Path "$pythonPath\python.exe")) {
    Write-Host "[-] ERROR: failed to find python at $pythonPath" -foregroundcolor Red
    Exit -1
  }
  if (-not (Test-Path "$pipPath\pip.exe")) {
    Write-Host "[-] ERROR: failed to find pip in $pythonPath\Scripts!" -foregroundcolor Red
    Exit -1
  }

  $requirements = Resolve-Path ([System.IO.Path]::Combine($PSScriptRoot, '..', 'requirements.txt'))
  Write-Host " => Upgrading pip..." -foregroundcolor DarkYellow
  & "$pythonPath\python.exe" -m pip -q install --upgrade pip
  if ($LastExitCode -ne 0) {
    Write-Host "[-] ERROR: pip upgrade failed." -foregroundcolor Red
    Exit -1
  }
  Write-Host " => Installing from requirements.txt" -foregroundcolor DarkYellow
  & "$pipPath\pip.exe" -q install -r $requirements.path
  & "$pipPath\pip.exe" -q install thrift
  if ($LastExitCode -ne 0) {
    Write-Host "[-] ERROR: Install packages from requirements failed." -foregroundcolor Red
    Exit -1
  }
}

function Install-ThirdParty {
  [CmdletBinding(SupportsShouldProcess = $true, ConfirmImpact = "Medium")]
  param()
  if (-not $PSCmdlet.ShouldProcess('Thirdparty Chocolatey Libraries')) {
    Exit -1
  }
  Write-Host " => Retrieving third-party dependencies" -foregroundcolor DarkYellow

  # List of our third party packages, hosted in our AWS S3 bucket
  $packages = @(
    "aws-sdk-cpp.1.2.7",
    "boost-msvc14.1.66.0",
    "bzip2.1.0.6",
    "doxygen.1.8.11",
    "gflags-dev.2.2.1",
    "glog.0.3.5",
    "libarchive.3.3.1-r1",
    "llvm-clang.4.0.1",
    "openssl.1.0.2-o",
    "rocksdb.5.7.1-r1",
    "thrift-dev.0.11.0",
    "zlib.1.2.8",
    "rapidjson.1.1.0"
    "zstd.1.2.0-r3"
  )
  $tmpDir = Join-Path $env:TEMP 'osquery-packages'
  Remove-Item $tmpDir -Recurse -ErrorAction Ignore
  New-Item -Force -Type directory -Path $tmpDir
  Try {
    foreach ($package in $packages) {
      $chocoForce = ""
      $executionTimeout = 7200
      $packageData = $package -split '\.'
      $packageName = $packageData[0]
      $packageVersion = [string]::Join('.', $packageData[1..$packageData.length])

      Write-Host " => Determining whether $packageName is already installed..." -foregroundcolor DarkYellow
      $isInstalled = Test-ChocoPackageInstalled $packageName $packageVersion
      if ($isInstalled) {
        Write-Host "[*] $packageName $packageVersion already installed." -foregroundcolor Green
        continue
      }

      # Chocolatey package is installed, but version is off
      $oldVersionInstalled = Test-ChocoPackageInstalled $packageName
      if ($oldVersionInstalled) {
        Write-Host " => An old version of $packageName is installed. Forcing re-installation" -foregroundcolor Cyan
        $chocoForce = "-f"
      } else {
        Write-Host " => Did not find. Installing $packageName $packageVersion" -foregroundcolor Cyan
      }
      $downloadUrl = "$THIRD_PARTY_ARCHIVE_URL/$package.nupkg"
      $tmpFilePath = Join-Path $tmpDir "$package.nupkg"
      Write-Host " => Downloading $downloadUrl" -foregroundcolor DarkCyan
      Try {
        (New-Object net.webclient).DownloadFile($downloadUrl, $tmpFilePath)
        Write-Host " => Downloaded" -foregroundcolor DarkCyan
      } catch [Net.WebException] {
        Write-Host "[-] ERROR: Downloading $package failed. Check connection?" -foregroundcolor Red
        Exit -1
      }
      choco install --pre -y -r --execution-timeout=$executionTimeout $chocoForce $packageName --version=$packageVersion --source="$tmpDir;https://chocolatey.org/api/v2"
      if ($LastExitCode -ne 0) {
        Write-Host "[-] ERROR: Install of $package failed." -foregroundcolor Red
        Exit -1
      }
      Write-Host "[+] Done" -foregroundcolor Green
    }
  } Finally {
    Remove-Item $tmpDir -Recurse
  }
}

function Update-GitSubmodule {
  [CmdletBinding(SupportsShouldProcess = $true, ConfirmImpact = "Low")]
  param()
  if (-not $PSCmdlet.ShouldProcess('Git Submodules')) {
    Exit -1
  }
  if ($null -eq (Get-Command 'git.exe' -ErrorAction SilentlyContinue)) {
    Write-Host "[-] ERROR: Git was not found on the system. Install git." -foregroundcolor Red
    Exit -1
  }
  $repoRoot = Resolve-Path ([System.IO.Path]::Combine($PSScriptRoot, '..'))
  $thirdPartyPath = Resolve-Path ([System.IO.Path]::Combine($PSScriptRoot, '..', 'third-party'))
  Write-Host " => Updating git submodules in $thirdPartyPath ..." -foregroundcolor Yellow
  Push-Location $repoRoot
  git submodule --quiet update --init
  Pop-Location
  Write-Host "[+] Submodules updated!" -foregroundcolor Yellow
}

function Main {
  if ($PSVersionTable.PSVersion.Major -lt 3.0 ) {
    Write-Output "This installer currently requires Powershell 3.0 or greater."
    Exit -1
  }

  Write-Host "[+] Provisioning a Win64 build environment for osquery" -foregroundcolor Yellow
  Write-Host " => Verifying script is running with Admin privileges" -foregroundcolor Yellow
  if (-not (Test-IsAdmin)) {
    Write-Host "[-] ERROR: Please run this script with Admin privileges!" -foregroundcolor Red
    Exit -1
  }

  $loc = Get-Location
  Write-Host "[+] Success -- provisioning osquery from $loc" -foregroundcolor Green
  $out = Install-Chocolatey
  $out = Install-ChocoPackage 'winflexbison'
  # Get flex and bison into our path for use
  $chocoPath = [System.Environment]::GetEnvironmentVariable('ChocolateyInstall', 'Machine')
  if (Test-Path (Join-Path $chocoPath 'lib\winflexbison\tools\')) {
    if (-not (Get-Command bison.exe -ErrorAction SilentlyContinue)) {
      Copy-Item (Join-Path $chocoPath 'lib\winflexbison\tools\win_bison.exe') (Join-Path $chocoPath 'bin\bison.exe')
      Copy-Item -Recurse (Join-Path $chocoPath 'lib\winflexbison\tools\data') (Join-Path $chocoPath 'bin\data')
    }
    if (-not (Get-Command flex.exe -ErrorAction SilentlyContinue)) {
      Copy-Item (Join-Path $chocoPath 'lib\winflexbison\tools\win_flex.exe') (Join-Path $chocoPath 'bin\flex.exe')
    }
  }
  $out = Install-ChocoPackage 'cppcheck'
  $out = Install-ChocoPackage '7zip.commandline'
  $out = Install-ChocoPackage 'vswhere'
  $out = Install-ChocoPackage 'cmake.portable' '3.10.2'
  $out = Install-ChocoPackage 'windows-sdk-10.0'

  # Only install python if it's not needed
  $pythonInstall = Test-PythonInstalled
  if (-not ($pythonInstall)) {
    Install-ChocoPackage 'python2'
    # Update the system path and re-derive the python install
    $env:Path = [System.Environment]::GetEnvironmentVariable("Path","Machine")
    $pythonInstall = Test-PythonInstalled
  }

  $out = Install-ChocoPackage 'wixtoolset' '' @('--version', '3.10.3.300701')
  # Add the WiX binary path to the system path for use
  Add-ToSystemPath 'C:\Program Files (x86)\WiX Toolset v3.10\bin'

  # Convenience variable for accessing Python
  [Environment]::SetEnvironmentVariable("OSQUERY_PYTHON_PATH", $pythonInstall, "Machine")
  $out = Install-PipPackage
  $out = Update-GitSubmodule
<<<<<<< HEAD
  if ($SkipVSInstall -eq $false) {
    if (Test-Path env:OSQUERY_BUILD_HOST) {
      $out = Install-ChocoPackage 'visualcppbuildtools'
=======
  if (Test-Path env:OSQUERY_BUILD_HOST) {
    $out = Install-ChocoPackage 'visualcppbuildtools'
  } else {
	$vsinfo = Get-VSInfo
	# Install visual studio 2017 if no vs installation is found
    if ($vsinfo.version -ne '15' -and $vsinfo.version -ne '14') {
      $deploymentFile = Resolve-Path ([System.IO.Path]::Combine($PSScriptRoot, 'vsinstall.json'))
      $chocoParams = @("--execution-timeout", "7200", "-packageParameters", "--in ${deploymentFile}")
      $out = Install-ChocoPackage 'visualstudio2017community' '' ${chocoParams}

      if (Test-RebootPending -eq $true) {
        Write-Host "[*] Windows requires a reboot to complete installing Visual Studio." -foregroundcolor yellow
        Write-Host "[*] Please reboot your system and re-run this provisioning script." -foregroundcolor yellow
        Exit 0
      }
    } else {
      Write-Host "[*] Visual Studio installation found. Skipping install." -foregroundcolor Green
    }
    if ($PSVersionTable.PSVersion.Major -lt 5 -and $PSVersionTable.PSVersion.Minor -lt 1 ) {
      Write-Host "[*] Powershell version is < 5.1. Skipping Powershell Linter Installation." -foregroundcolor yellow
>>>>>>> 8bb86ae2
    } else {
      $deploymentFile = Resolve-Path ([System.IO.Path]::Combine($PSScriptRoot, 'vsdeploy.xml'))
      $chocoParams = @("--execution-timeout", "7200", "-packageParameters", "--AdminFile ${deploymentFile}")
      $out = Install-ChocoPackage 'visualstudio2015community' '' ${chocoParams}

      if (Test-RebootPending -eq $true) {
        Write-Host "[*] Windows requires a reboot to complete installing Visual Studio." -foregroundcolor yellow
        Write-Host "[*] Please reboot your system and re-run this provisioning script." -foregroundcolor yellow
        Exit 0
      }

      if ($PSVersionTable.PSVersion.Major -lt 5 -and $PSVersionTable.PSVersion.Minor -lt 1 ) {
        Write-Host "[*] Powershell version is < 5.1. Skipping Powershell Linter Installation." -foregroundcolor yellow
      } else {
        $out = Install-PowershellLinter
      }
    }
  }
  $out = Install-ThirdParty
  Write-Host "[+] Done." -foregroundcolor Yellow
}

$startProvTime = Get-Date
$null = Main
$endProvTime = Get-Date
Write-Verbose "[+] Provisioning completed in $(($endProvTime - $startProvTime).TotalSeconds) seconds."<|MERGE_RESOLUTION|>--- conflicted
+++ resolved
@@ -480,43 +480,25 @@
   [Environment]::SetEnvironmentVariable("OSQUERY_PYTHON_PATH", $pythonInstall, "Machine")
   $out = Install-PipPackage
   $out = Update-GitSubmodule
-<<<<<<< HEAD
   if ($SkipVSInstall -eq $false) {
     if (Test-Path env:OSQUERY_BUILD_HOST) {
       $out = Install-ChocoPackage 'visualcppbuildtools'
-=======
-  if (Test-Path env:OSQUERY_BUILD_HOST) {
-    $out = Install-ChocoPackage 'visualcppbuildtools'
-  } else {
-	$vsinfo = Get-VSInfo
-	# Install visual studio 2017 if no vs installation is found
-    if ($vsinfo.version -ne '15' -and $vsinfo.version -ne '14') {
-      $deploymentFile = Resolve-Path ([System.IO.Path]::Combine($PSScriptRoot, 'vsinstall.json'))
-      $chocoParams = @("--execution-timeout", "7200", "-packageParameters", "--in ${deploymentFile}")
-      $out = Install-ChocoPackage 'visualstudio2017community' '' ${chocoParams}
-
-      if (Test-RebootPending -eq $true) {
-        Write-Host "[*] Windows requires a reboot to complete installing Visual Studio." -foregroundcolor yellow
-        Write-Host "[*] Please reboot your system and re-run this provisioning script." -foregroundcolor yellow
-        Exit 0
-      }
     } else {
-      Write-Host "[*] Visual Studio installation found. Skipping install." -foregroundcolor Green
-    }
-    if ($PSVersionTable.PSVersion.Major -lt 5 -and $PSVersionTable.PSVersion.Minor -lt 1 ) {
-      Write-Host "[*] Powershell version is < 5.1. Skipping Powershell Linter Installation." -foregroundcolor yellow
->>>>>>> 8bb86ae2
-    } else {
-      $deploymentFile = Resolve-Path ([System.IO.Path]::Combine($PSScriptRoot, 'vsdeploy.xml'))
-      $chocoParams = @("--execution-timeout", "7200", "-packageParameters", "--AdminFile ${deploymentFile}")
-      $out = Install-ChocoPackage 'visualstudio2015community' '' ${chocoParams}
-
-      if (Test-RebootPending -eq $true) {
-        Write-Host "[*] Windows requires a reboot to complete installing Visual Studio." -foregroundcolor yellow
-        Write-Host "[*] Please reboot your system and re-run this provisioning script." -foregroundcolor yellow
-        Exit 0
-      }
-
+  	$vsinfo = Get-VSInfo
+  	# Install visual studio 2017 if no vs installation is found
+      if ($vsinfo.version -ne '15' -and $vsinfo.version -ne '14') {
+        $deploymentFile = Resolve-Path ([System.IO.Path]::Combine($PSScriptRoot, 'vsinstall.json'))
+        $chocoParams = @("--execution-timeout", "7200", "-packageParameters", "--in ${deploymentFile}")
+        $out = Install-ChocoPackage 'visualstudio2017community' '' ${chocoParams}
+
+        if (Test-RebootPending -eq $true) {
+          Write-Host "[*] Windows requires a reboot to complete installing Visual Studio." -foregroundcolor yellow
+          Write-Host "[*] Please reboot your system and re-run this provisioning script." -foregroundcolor yellow
+          Exit 0
+        }
+      } else {
+        Write-Host "[*] Visual Studio installation found. Skipping install." -foregroundcolor Green
+      }
       if ($PSVersionTable.PSVersion.Major -lt 5 -and $PSVersionTable.PSVersion.Minor -lt 1 ) {
         Write-Host "[*] Powershell version is < 5.1. Skipping Powershell Linter Installation." -foregroundcolor yellow
       } else {
